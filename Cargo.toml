--- conflicted
+++ resolved
@@ -37,12 +37,8 @@
 pkg-config = "^0.3"  # note: sync dist/docker/*/pkg-config-rs.sh with the version in Cargo.lock
 regex = "^1.3"
 sha2 = "^0.8"
-<<<<<<< HEAD
 tectonic_cfg_support = { path = "cfg_support", version = "0.0.1" }
-vcpkg = "0.2.7"
-=======
 vcpkg = "0.2.8"
->>>>>>> ae134643
 
 [dependencies]
 app_dirs = "^1.1"
